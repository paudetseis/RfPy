# Copyright 2019 Pascal Audet
#
# This file is part of RfPy.
#
# Permission is hereby granted, free of charge, to any person obtaining a copy
# of this software and associated documentation files (the "Software"), to deal
# in the Software without restriction, including without limitation the rights
# to use, copy, modify, merge, publish, distribute, sublicense, and/or sell
# copies of the Software, and to permit persons to whom the Software is
# furnished to do so, subject to the following conditions:
#
# The above copyright notice and this permission notice shall be included in
# all copies or substantial portions of the Software.
#
# THE SOFTWARE IS PROVIDED "AS IS", WITHOUT WARRANTY OF ANY KIND, EXPRESS OR
# IMPLIED, INCLUDING BUT NOT LIMITED TO THE WARRANTIES OF MERCHANTABILITY,
# FITNESS FOR A PARTICULAR PURPOSE AND NONINFRINGEMENT. IN NO EVENT SHALL THE
# AUTHORS OR COPYRIGHT HOLDERS BE LIABLE FOR ANY CLAIM, DAMAGES OR OTHER
# LIABILITY, WHETHER IN AN ACTION OF CONTRACT, TORT OR OTHERWISE, ARISING FROM,
# OUT OF OR IN CONNECTION WITH THE SOFTWARE OR THE USE OR OTHER DEALINGS IN THE
# SOFTWARE.

# -*- coding: utf-8 -*-
from math import ceil
import pickle
import numpy as np
from obspy import Trace, Stream, UTCDateTime
from rfpy import utils


class Meta(object):
    """
    A Meta object contains attributes associated with the metadata
    for a single receiver function analysis.

    Parameters
    ----------
    time : :class:`~obspy.core.UTCDateTime`
        Origin time of earthquake
    dep : float
        Depth of hypocenter (km)
    lon : float
        Longitude coordinate of epicenter
    lat : float
        Latitude coordinate of epicenter
    mag : float
        Magnitude of earthquake
    gac : float
        Great arc circle between station and epicenter (degrees)
    epi_dist : float
        Epicentral distance between station and epicenter (km)
    baz : float
        Back-azimuth - pointing to earthquake from station (degrees)
    az : float
        Azimuth - pointing to station from earthquake (degrees)
    ttime : float
        Predicted arrival time (sec)
    ph : str
        Phase name
    slow : float
        Horizontal slowness of phase
    inc : float
        Incidence angle of phase at surface
    vp : float
        P-wave velocity at surface (km/s)
    vs : float
        S-wave velocity at surface (km/s)
    align : str
        Alignment of coordinate system for rotation
        ('ZRT', 'LQT', or 'PVH')
    rotated : bool
        Whether or not data have been rotated to ``align``
        coordinate system
    zcomp : str
        Vertical Component Identifier. Should be a single character.
        This is different then 'Z' only for fully unknown component
        orientation (i.e., components are 1, 2, 3)

    """

    def __init__(self, sta, event, gacmin=30., gacmax=90., phase='P'):

        from obspy.geodetics.base import gps2dist_azimuth as epi
        from obspy.geodetics import kilometer2degrees as k2d
        from obspy.taup import TauPyModel

        # Extract event 4D parameters
        self.time = event.origins[0].time
        self.lon = event.origins[0].longitude
        self.lat = event.origins[0].latitude
        self.dep = event.origins[0].depth

        # Check if depth is valid type
        if self.dep is not None:
            if self.dep > 1000.:
                self.dep = self.dep/1000.
            if self.dep < 0.:
                # Some events have negative depths in km
                self.dep = np.abs(self.dep)
        else:
            self.dep = 10.

        # Magnitude
        self.mag = event.magnitudes[0].mag
        if self.mag is None:
            self.mag = -9.

        # Calculate epicentral distance
        self.epi_dist, self.az, self.baz = epi(
            self.lat, self.lon, sta.latitude, sta.longitude)
        self.epi_dist /= 1000
        self.gac = k2d(self.epi_dist)

        if self.gac > gacmin and self.gac < gacmax:

            # Get travel time info
            tpmodel = TauPyModel(model='iasp91')

            # Get Travel times (Careful: here dep is in meters)
            arrivals = tpmodel.get_travel_times(
                distance_in_degree=self.gac,
                source_depth_in_km=self.dep,
                phase_list=[phase])
            if len(arrivals) > 1:
                print("arrival has many entries: ", len(arrivals))
            elif len(arrivals) == 0:
                print("no arrival found")
                self.accept = False
                return

            arrival = arrivals[0]

            # Attributes from parameters
            self.ttime = arrival.time
            self.slow = arrival.ray_param_sec_degree/111.
            self.inc = arrival.incident_angle
            self.phase = phase
            self.accept = True
        else:
            self.ttime = np.nan
            self.slow = np.nan
            self.inc = np.nan
            self.phase = None
            self.accept = False

        # Defaults for non - station-event geometry attributes
        self.vp = 6.0
        self.vs = 3.5
        self.align = 'ZRT'

        # Attributes that get updated as analysis progresses
        self.rotated = False
        self.snr = np.nan
        self.snrh = np.nan
        self.cc = np.nan


class RFData(object):
    """
    A RFData object contains Class attributes that associate
    station information with a single event (i.e., earthquake)
    metadata, corresponding raw and rotated seismograms and
    receiver functions.

    Note
    ----
    The object is initialized with the ``sta`` field only, and
    other attributes are added to the object as the analysis proceeds.

    Parameters
    ----------
    sta : object
        Object containing station information - from :mod:`~stdb` database.
    meta : :class:`~rfpy.rfdata.Meta`
        Object of metadata information for single event (initially set to None)
    data : :class:`~obspy.core.Stream`
        Stream object containing the three-component seismograms (either
        un-rotated or rotated by the method :func:`~rfpy.rfdata.rotate`)

    """

    def __init__(self, sta, zcomp='Z'):

        # Load example data if initializing empty object
        if sta == 'demo' or sta == 'Demo':
            print("Uploading demo data - station NY.MMPY")
            import os
            sta = pickle.load(
                open(os.path.join(
                    os.path.dirname(__file__),
                    "examples/data", "MMPY.pkl"), 'rb'))['NY.MMPY']

        # Attributes from parameters
        self.sta = sta

        # Initialize meta and data objects as None
        self.meta = None
        self.data = None
        self.zcomp = zcomp

    def add_event(self, event, gacmin=30., gacmax=90., phase='P',
                  returned=False):
        """
        Adds event metadata to RFData object, including travel time info
        of P wave.

        Parameters
        ----------
        event : :class:`~obspy.core.event`
            Event XML object
        returned : bool
            Whether or not to return the ``accept`` attribute

        Returns
        -------
        accept : bool
            Whether or not the object is accepted for further analysis

        """
        from obspy.geodetics.base import gps2dist_azimuth as epi
        from obspy.geodetics import kilometer2degrees as k2d
        from obspy.taup import TauPyModel
        from obspy.core.event.event import Event

        if event == 'demo' or event == 'Demo':
            from obspy.clients.fdsn import Client
            from obspy.core import UTCDateTime
            client = Client()
            # Get catalogue using deployment start and end
            event = client.get_events(
                starttime=UTCDateTime('2014-06-30T19:00:00'),
                endtime=UTCDateTime('2014-06-30T21:00:00'),
                minmagnitude=6.0,
                maxmagnitude=6.5)[0]
            print(event.short_str())

        if not isinstance(event, Event):
            raise Exception("Event has incorrect type")

        # Store as object attributes
        self.meta = Meta(sta=self.sta, event=event,
                         gacmin=gacmin, gacmax=gacmax,
                         phase=phase)

        if returned:
            return self.meta.accept

    def add_data(self, stream, returned=False, new_sr=5.):
        """
        Adds stream as object attribute

        Parameters
        ----------
        stream : :class:`~obspy.core.Stream`
            Stream container for NEZ seismograms
        returned : bool
            Whether or not to return the ``accept`` attribute

        Attributes
        ----------
        data : :class:`~obspy.core.Stream`
            Stream container for NEZ seismograms

        Returns
        -------
        accept : bool
            Whether or not the object is accepted for further analysis

        """

        if not self.meta:
            raise Exception("No meta data available - aborting")

        if not self.meta.accept:
            return

        # Load demo data
        if stream == 'demo' or stream == 'Demo':
            import os
            file = open(os.path.join(
                os.path.dirname(__file__),
                "examples/data", "ZNE_Data.pkl"), "rb")
            stream = pickle.load(file)
            print(stream)

        if not isinstance(stream, Stream):
            raise Exception("Event has incorrect type")

        try:
            self.data = stream

            if not np.allclose(
                    [tr.stats.npts for tr in stream[1:]],
                    stream[0].stats.npts):
                self.meta.accept = False

            # Filter Traces
            if not stream[0].stats.sampling_rate == new_sr:
                self.data.filter('lowpass', freq=0.5*new_sr,
                                 corners=2, zerophase=True)
                self.data.resample(new_sr, no_filter=True)

        except Exception as e:
            print("Error: Not all channels are available")
            self.meta.accept = False

        if returned:
            return self.meta.accept

    def download_data(self, client, new_sr=5., dts=120.,
                      remove_response=False, returned=False,
                      verbose=False):

        """
        Downloads seismograms based on event origin time and
        P phase arrival and resamples the waveforms.

        Parameters
        ----------
        client : :class:`~obspy.client.fdsn.Client`
            Client object
        new_sr : float
            New sampling rate (Hz)
        dts : float
            Time duration (sec)
        remove_response : bool
            Remove instrument response from seismogram and resitute to true
            ground velocity (m/s)
        returned : bool
            Whether or not to return the ``accept`` attribute
        verbose : bool
            Output diagnostics to screen

        Returns
        -------
        accept : bool
            Whether or not the object is accepted for further analysis

        Attributes
        ----------
        data : :class:`~obspy.core.Stream`
            Stream containing :class:`~obspy.core.Trace` objects

        """

        if self.meta is None:
            raise Exception("Requires event data as attribute - aborting")

        if not self.meta.accept:
            return

        # Define start time for request
        tstart = self.meta.time + self.meta.ttime - dts
        tend = self.meta.time + self.meta.ttime + dts

        if verbose:
            print("* Requesting Waveforms: ")
            print("*    Startime: " + tstart.strftime("%Y-%m-%d %H:%M:%S"))
            print("*    Endtime:  " + tend.strftime("%Y-%m-%d %H:%M:%S"))

        # Download data
        err, stream = utils.download_data(
            client=client,
            sta=self.sta,
            start=tstart,
            end=tend,
            new_sr=new_sr,
            verbose=verbose,
            remove_response=remove_response,
            zcomp=self.zcomp)

        # Store as attributes with traces in dictionary
        try:
            trE = stream.select(component='E')[0]
            trN = stream.select(component='N')[0]
            trZ = stream.select(component='Z')[0]

            self.data = Stream(traces=[trZ, trN, trE])

            # Filter Traces and resample
            self.data.filter('lowpass', freq=0.5*new_sr,
                             corners=2, zerophase=True)
            self.data.resample(new_sr, no_filter=True)

        # If there is no ZNE, perhaps there is Z12 (or zcomp12)?
        except Exception as e:

            try:
                tr1 = stream.select(component='1')[0]
                tr2 = stream.select(component='2')[0]
                trZ = stream.select(component=self.zcomp)[0]

                # Force channel name to 'Z' if zcomp is not 'Z''
                if not self.zcomp == 'Z':
                    trZ.stats.channel = trZ.stats.channel[:-1] + 'Z'

                self.data = Stream(traces=[trZ, tr1, tr2])

                # Filter Traces and resample
                self.data.filter('lowpass', freq=0.5*new_sr,
                                 corners=2, zerophase=True)
                self.data.resample(new_sr, no_filter=True)

                # Save Z12 components in case it's necessary for later
                self.dataZ12 = self.data.copy()

                # Rotate from Z12 to ZNE using StDb azcorr attribute
                self.rotate(align='ZNE')

            except Exception as e:
                self.meta.accept = False

        if returned:
            return self.meta.accept

    def rotate(self, vp=None, vs=None, align=None):
        """
        Rotates 3-component seismograms from vertical (Z),
        east (E) and north (N) to longitudinal (L),
        radial (Q) and tangential (T) components of motion.
        Note that the method 'rotate' from ``obspy.core.stream.Stream``
        is used for the rotation ``'ZNE->ZRT'`` and ``'ZNE->LQT'``.
        Rotation ``'ZNE->PVH'`` is implemented separately here
        due to different conventions.

        Can also rotate Z12 to ZNE.

        Parameters
        ----------
        vp : float
            P-wave velocity at surface (km/s)
        vs : float
            S-wave velocity at surface (km/s)
        align : str
            Alignment of coordinate system for rotation
            ('ZNE', 'ZRT', 'LQT', or 'PVH')

        Returns
        -------
        rotated : bool
            Whether or not the object has been rotated

        """

        if not self.meta.accept:
            return

        if self.meta.rotated:
            print("Data have been rotated already - continuing")
            return

        # Use default values from meta data if arguments are not specified
        if not align:
            align = self.meta.align

        if align == 'ZNE':
            from obspy.signal.rotate import rotate2zne

            # Copy traces
            trZ = self.data.select(component='Z')[0].copy()
            trN = self.data.select(component='1')[0].copy()
            trE = self.data.select(component='2')[0].copy()

            azim = self.sta.azcorr

            # Try with left handed system
            Z, N, E = rotate2zne(trZ.data, 0., -90., trN.data,
                                 azim, 0., trE.data, azim+90., 0.)

            trN.data = N
            trE.data = E

            # Update stats of streams
            trN.stats.channel = trN.stats.channel[:-1] + 'N'
            trE.stats.channel = trE.stats.channel[:-1] + 'E'

            self.data = Stream(traces=[trZ, trN, trE])

        elif align == 'ZRT':
            self.data.rotate('NE->RT',
                             back_azimuth=self.meta.baz)
            self.meta.align = align
            self.meta.rotated = True

        elif align == 'LQT':
            self.data.rotate('ZNE->LQT',
                             back_azimuth=self.meta.baz,
                             inclination=self.meta.inc)
            for tr in self.data:
                if tr.stats.channel.endswith('Q'):
                    tr.data = -tr.data
            self.meta.align = align
            self.meta.rotated = True

        elif align == 'PVH':

            # First rotate to ZRT
            self.data.rotate('NE->RT',
                             back_azimuth=self.meta.baz)

            # Copy traces
            trP = self.data.select(component='Z')[0].copy()
            trV = self.data.select(component='R')[0].copy()
            trH = self.data.select(component='T')[0].copy()

            slow = self.meta.slow
            if not vp:
                vp = self.meta.vp
            if not vs:
                vs = self.meta.vs

            # Vertical slownesses
            # P vertical slowness
            qp = np.sqrt(1./vp/vp-slow*slow)
            # S vertical slowness
            qs = np.sqrt(1./vs/vs-slow*slow)

            # Elements of rotation matrix
            m11 = slow*vs*vs/vp
            m12 = -(1.-2.*vs*vs*slow*slow)/(2.*vp*qp)
            m21 = (1.-2.*vs*vs*slow*slow)/(2.*vs*qs)
            m22 = slow*vs

            # Rotation matrix
            rot = np.array([[-m11, m12], [-m21, m22]])

            # Vector of Radial and Vertical
            r_z = np.array([trV.data, trP.data])

            # Rotation
            vec = np.dot(rot, r_z)

            # Extract P and SV, SH components
            trP.data = vec[0, :]
            trV.data = vec[1, :]
            trH.data = -trH.data/2.

            # Update stats of streams
            trP.stats.channel = trP.stats.channel[:-1] + 'P'
            trV.stats.channel = trV.stats.channel[:-1] + 'V'
            trH.stats.channel = trH.stats.channel[:-1] + 'H'

            # Over-write data attribute
            self.data = Stream(traces=[trP, trV, trH])
            self.meta.align = align
            self.meta.rotated = True

        else:
            raise Exception("incorrect 'align' argument")

    def calc_snr(self, dt=30., fmin=0.05, fmax=1.):
        """
        Calculates signal-to-noise ratio on either Z, L or P component

        Parameters
        ----------
        dt : float
            Duration (sec)
        fmin : float
            Minimum frequency corner for SNR filter (Hz)
        fmax : float
            Maximum frequency corner for SNR filter (Hz)

        Attributes
        ----------
        snr : float
            Signal-to-noise ratio on vertical component (dB)
        snrh : float
            Signal-to-noise ratio on radial component (dB)

        """

        if not self.meta.accept:
            return

        if self.meta.snr:  # False if None (for backward compatibility)
            if np.isfinite(self.meta.snr):  # False if nan (None throws error)
                print("SNR already calculated - continuing")
                return

        t1 = self.meta.time + self.meta.ttime

        # SNR for dominant component ('Z', 'L' or 'P')
        comp = self.meta.align[0]

        # Copy trace to signal and noise traces
        trSig = self.data.select(component=comp)[0].copy()
        trNze = self.data.select(component=comp)[0].copy()

        trSig.detrend().taper(max_percentage=0.05)
        trNze.detrend().taper(max_percentage=0.05)

        # Filter between 0.1 and 1.0 (dominant P wave frequencies)
        trSig.filter('bandpass', freqmin=fmin, freqmax=fmax,
                     corners=2, zerophase=True)
        trNze.filter('bandpass', freqmin=fmin, freqmax=fmax,
                     corners=2, zerophase=True)

        # Trim around P-wave arrival
        trSig.trim(t1, t1 + dt)
        trNze.trim(t1 - dt, t1)

        # Calculate root mean square (RMS)
        srms = np.sqrt(np.mean(np.square(trSig.data)))
        nrms = np.sqrt(np.mean(np.square(trNze.data)))

        # Calculate signal/noise ratio in dB
        self.meta.snr = 10*np.log10(srms*srms/nrms/nrms)

        # SNR for radial component ('R', 'Q' or 'V')
        comp = self.meta.align[1]

        # Copy trace to signal and noise traces
        trSig = self.data.select(component=comp)[0].copy()
        trNze = self.data.select(component=comp)[0].copy()

        trSig.detrend().taper(max_percentage=0.05)
        trNze.detrend().taper(max_percentage=0.05)

        # Filter between 0.1 and 1.0 (dominant P wave frequencies)
        trSig.filter('bandpass', freqmin=fmin, freqmax=fmax,
                     corners=2, zerophase=True)
        trNze.filter('bandpass', freqmin=fmin, freqmax=fmax,
                     corners=2, zerophase=True)

        # Trim around P-wave arrival
        trSig.trim(t1, t1 + dt)
        trNze.trim(t1 - dt, t1)

        # Calculate root mean square (RMS)
        srms = np.sqrt(np.mean(np.square(trSig.data)))
        nrms = np.sqrt(np.mean(np.square(trNze.data)))

        # Calculate signal/noise ratio in dB
        self.meta.snrh = 10*np.log10(srms*srms/nrms/nrms)

    def deconvolve(self, phase='P', vp=None, vs=None,
                   align=None, method='wiener', wavelet='complete',
                   envelope_threshold=0.05, time=5, pre_filt=None,
                   gfilt=None, wlevel=0.01, writeto=None):
        """
        Deconvolves three-component data using one component as the source
        wavelet. The source component is always taken as the dominant
        compressional component, which can be either 'Z', 'L', or 'P'.

        Parameters
        ----------
        vp : float
            P-wave velocity at surface (km/s)
        vs : float
            S-wave velocity at surface (km/s)
        align : str
            Alignment of coordinate system for rotation
            ('ZRT', 'LQT', or 'PVH')
        method : str
            Method for deconvolution. Options are 'wiener', 'water' or
            'multitaper'
        wavelet : str
            Type of wavelet for deconvolution. Options are 'complete', 'time'
            or 'envelope'
        envelope_threshold : float
            Threshold [0-1] used in ``wavelet='envelope'``.
        time : float
            Window length used in ``wavelet='time'``.
            Minimum window length for ``wavelet='envelope'``.
        pre_filt : list of 2 floats
            Low and High frequency corners of bandpass filter applied
            before deconvolution
        gfilt : float
            Center frequency of Gaussian filter (Hz).
        wlevel : float
            Water level used in ``method='water'``.
        writeto : str or None
            Write wavelets for deconvolution to file.

        Attributes
        ----------
        rf : :class:`~obspy.core.Stream`
            Stream containing the receiver function traces

        """
        if not self.meta.accept:
            return

        def _npow2(x):
            return 1 if x == 0 else 2**(x-1).bit_length()

        def _pad(array, n):
            tmp = np.zeros(n)
            tmp[:array.shape[0]] = array
            return tmp

        def _gauss_filt(dt, nft, f0):
            df = 1./(nft*dt)
            nft21 = int(0.5*nft + 1)
            f = df*np.arange(nft21)
            w = 2.*np.pi*f
            gauss = np.zeros(nft)
            gauss[:nft21] = np.exp(-0.25*(w/f0)**2.)/dt
            gauss[nft21:] = np.flip(gauss[1:nft21-1])
            return gauss

<<<<<<< HEAD
        def _Pwavelet(parent, method='complete', overhang=5,
                      envelope_threshold=0.05, time=5):

            """
            Select wavelet from the parent function for deconvolution using
            method.

            Parameters
            ----------
            parent : obspy.Trace
                Wavefrom to extract the wavelet from
            method : str
                'complete' uses complete parent signal after P arrival
                    (current implementation)
                'envelope' uses only the part of the parent signal after the
                    P arrival where
                    envelope > envelope_threshold*max(envelope)
                    fall back to 'complete' if condition not reached
                'time' use only this many seonds after P arrival`
                    fall back to 'complete' if longer than parent
            overhang : float
                Seconds before start and after end of wavelet to be used for
                tapering
            envelope_threshold : float
                Fraction of the envelope that defines wavelet (for
                method='envelope')
            time : float
                Window (seconds) that defines the wavelet (for method='time')
                minimum time (seconds) of the wavelet (for method='envelope')

            Return:
            -------
            left, right : (obspy.UTCDateTime)
                Start and end time of wavelet
            """

            import obspy.signal.filter as osf

            if method not in ['complete', 'envelope', 'time', 'noise']:
                msg = 'Unknow method for wavelet extraction: ' + method
                raise NotImplementedError(msg)

            errflag = False

            if method == 'envelope':
                split = int((self.meta.time + self.meta.ttime +
                            time - parent.stats.starttime) *
                            parent.stats.sampling_rate)
                env = osf.envelope(parent.data)
                env /= max(env)  # normalize
                env = env[split:]  # only look after P + time
                try:
                    i = np.nonzero(
                            np.diff(
                                np.array(
                                    env > envelope_threshold,
                                    dtype=int)) == -1)[0][0]
                except IndexError:
                    i = len(parent.data)-1
                dts = i * parent.stats.delta + time
                left = self.meta.time + self.meta.ttime - overhang
                right = self.meta.time + self.meta.ttime + dts + overhang
                if left < parent.stats.starttime or right > parent.stats.endtime:
                    print('Envelope wavelet longer than trace.')
                    print('Falling back to "complete" wavelet')
                    errflag = True

            if method == 'time':
                left = self.meta.time + self.meta.ttime - overhang
                right = self.meta.time + self.meta.ttime + time + overhang
                if left < parent.stats.starttime or right > parent.stats.endtime:
                    print('Time wavelet longer than trace.')
                    print('Falling back to "complete" wavelet')
                    errflag = True

            if method == 'complete' or errflag:
                dts = len(parent.data)*parent.stats.delta/2.
                left = self.meta.time + self.meta.ttime - overhang
                right = self.meta.time + self.meta.ttime + dts - 2*overhang

            if method == 'noise':
                dts = len(parent.data)*parent.stats.delta/2.
                left = self.meta.time + self.meta.ttime - dts
                right = self.meta.time + self.meta.ttime - overhang

            return left, right

        def _decon(parent, daughter1, daughter2, noise, nn, method):

=======
        def _decon(parent, daughter1, daughter2, noise_parent, noise_daughter1, nn, method):
>>>>>>> 5016c220
            # Get length, zero padding parameters and frequencies
            dt = parent.stats.delta

            # Wiener or Water level deconvolution
            if method == 'wiener' or method == 'water' or method == "wiener_audet_bssa2010":

                # npad = _npow2(nn*2)
                npad = nn
                freqs = np.fft.fftfreq(npad, d=dt)

                # Fourier transform
                Fp = np.fft.fft(parent.data, n=npad)
                Fd1 = np.fft.fft(daughter1.data, n=npad)
                Fd2 = np.fft.fft(daughter2.data, n=npad)
                Fpn = np.fft.fft(noise_parent.data, n=npad)
                Fd1n = np.fft.fft(noise_daughter1.data, n=npad)

                # Auto and cross spectra
                Spp = np.real(Fp*np.conjugate(Fp))
                Sd1p = Fd1*np.conjugate(Fp)
                Sd2p = Fd2*np.conjugate(Fp)
                Snpp = np.real(Fpn*np.conjugate(Fpn))
                Snd1d1 = np.real(Fd1n*np.conjugate(Fd1n))
                Snpd1 = np.abs(Fd1n*np.conjugate(Fpn))

                # Final processing depends on method
                if method == 'wiener':
                    Sdenom = Spp + Snpp
                # Wiener ad-hoc deconvolution in Audet 2010 - BSSA
                elif method == "wiener_audet_bssa2010":         
                    Sdenom = Spp + 0.25*Snpp + 0.25*Snd1d1 + 0.5*Snpd1
                elif method == 'water':
                    phi = np.amax(Spp)*wlevel
                    Sdenom = Spp
                    Sdenom[Sdenom < phi] = phi

            # Multitaper deconvolution
            elif method == 'multitaper':

                from spectrum import dpss

                npad = nn
                # Re-check length and pad with zeros if necessary
                if not np.allclose(
                        [tr.stats.npts for tr in [parent,
                                                  daughter1,
                                                  daughter2,
                                                  noise_parent]], npad):
                    parent.data = _pad(parent.data, npad)
                    daughter1.data = _pad(daughter1.data, npad)
                    daughter2.data = _pad(daughter2.data, npad)
                    noise_parent.data = _pad(noise_parent.data, npad)

                freqs = np.fft.fftfreq(npad, d=dt)

                NW = 2.5
                Kmax = int(NW*2-2)
                [tapers, eigenvalues] = dpss(npad, NW, Kmax)

                # Get multitaper spectrum of data
                Fp = np.fft.fft(np.multiply(tapers.transpose(),
                                            parent.data))
                Fd1 = np.fft.fft(np.multiply(tapers.transpose(),
                                             daughter1.data))
                Fd2 = np.fft.fft(np.multiply(tapers.transpose(),
                                             daughter2.data))
                Fn = np.fft.fft(np.multiply(tapers.transpose(),
                                            noise_parent.data))

                # Auto and cross spectra
                Spp = np.sum(np.real(Fp*np.conjugate(Fp)), axis=0)
                Sd1p = np.sum(Fd1*np.conjugate(Fp), axis=0)
                Sd2p = np.sum(Fd2*np.conjugate(Fp), axis=0)
                Snn = np.sum(np.real(Fn*np.conjugate(Fn)), axis=0)

                # Denominator
                Sdenom = Spp + Snn

            else:
                print("Method not implemented")
                pass

            # Apply Gaussian filter?
            if gfilt:
                gauss = _gauss_filt(dt, npad, gfilt)
                gnorm = np.sum(gauss)*(freqs[1]-freqs[0])*dt
            else:
                gauss = np.ones(npad)
                gnorm = 1.

            # Is this correct?
            # parent de-noised = np.fft.ifftshift(np.real(np.fft.ifft(gauss*Sdenom))/gnorm)
            # daughter1 de-noised = np.fft.ifftshift(np.real(np.fft.ifft( gauss*Sd1p))/gnorm)
            # daughter2 de-noised = np.fft.ifftshift(np.real(np.fft.ifft( gauss*Sd2p))/gnorm)

            # Copy traces
            rfp = parent.copy()
            rfd1 = daughter1.copy()
            rfd2 = daughter2.copy()

            # Spectral division and inverse transform
            rfp.data = np.fft.ifftshift(np.real(np.fft.ifft(
                gauss*Spp/Sdenom))/gnorm)
            rfd1.data = np.fft.ifftshift(np.real(np.fft.ifft(
                gauss*Sd1p/Sdenom))/gnorm)
            rfd2.data = np.fft.ifftshift(np.real(np.fft.ifft(
                gauss*Sd2p/Sdenom))/gnorm)

            return rfp, rfd1, rfd2

        if not self.meta.rotated:
            print("Warning: Data have not been rotated yet - rotating now")
            self.rotate(vp=vp, vs=vs, align=align)

        #  v--True if None      v--True if nan, error if None
        if self.meta.snr is None or not np.isfinite(self.meta.snr):
            print("Warning: SNR has not been calculated - " +
                  "calculating now using default")
            self.calc_snr()

        if hasattr(self, 'rf'):
            print("Warning: Data have been deconvolved already - passing")
            return

        # Get the name of components (order is critical here)
        cL = self.meta.align[0]
        cQ = self.meta.align[1]
        cT = self.meta.align[2]

        # Define signal and noise
        trL = self.data.select(component=cL)[0].copy()
        trQ = self.data.select(component=cQ)[0].copy()
        trT = self.data.select(component=cT)[0].copy()
        trNl = self.data.select(component=cL)[0].copy()
        trNq = self.data.select(component=cQ)[0].copy()

        trL.stats.channel = 'WV' + self.meta.align[0]
        trQ.stats.channel = 'WV' + self.meta.align[1]
        trT.stats.channel = 'WV' + self.meta.align[2]
        trNl.stats.channel = 'WV' + self.meta.align[0]
        trNq.stats.channel = 'WV' + self.meta.align[1]

        if phase == 'P' or 'PP':

            # Get signal length (i.e., seismogram to deconvolve) from
            # trace length
            over = 5
            dtsqt = len(trL.data)*trL.stats.delta/2.

            # Traces will be zero-paded to this length (samples)
            nn = int(round((dtsqt+over)*trL.stats.sampling_rate)) + 1

            sig_left, sig_right = _Pwavelet(
                trL,
                method=wavelet,
                envelope_threshold=envelope_threshold,
                time=time,
                overhang=over)

            # Trim wavelet
            trL.trim(
                sig_left,
                sig_right,
                nearest_sample=False,
                pad=True,
                fill_value=0.)

            # Signal window (-5. to dtsqt-10 sec)
            sig_left, sig_right = _Pwavelet(
                trQ,
                method='complete',
                overhang=over)

            # Trim signal traces
            [tr.trim(sig_left, sig_right, nearest_sample=False,
                     pad=True, fill_value=0.) for tr in [trQ, trT]]

            # Noise window (-dtsqt to -5. sec)
            noise_left, noise_right = _Pwavelet(
                trQ,
                method='noise',
                overhang=over)

            # Trim noise traces
            [tr.trim(noise_left, noise_right, nearest_sample=False,
                     pad=True, fill_value=0.) for tr in [trNl, trNq]]

        elif phase == 'S' or 'SKS':

            # Get signal length (i.e., seismogram to deconvolve) from
            # trace length
            dts = len(trL.data)*trL.stats.delta/2.

            # Trim signal traces (-5. to dts-10 sec)
            trL.trim(self.meta.time+self.meta.ttime+25.-dts/2.,
                     self.meta.time+self.meta.ttime+25.)
            trQ.trim(self.meta.time+self.meta.ttime+25.-dts/2.,
                     self.meta.time+self.meta.ttime+25.)
            trT.trim(self.meta.time+self.meta.ttime+25.-dts/2.,
                     self.meta.time+self.meta.ttime+25.)

            # Trim noise traces (-dts to -5 sec)
            trNl.trim(self.meta.time+self.meta.ttime-dts,
                      self.meta.time+self.meta.ttime-dts/2.)
            trNq.trim(self.meta.time+self.meta.ttime-dts,
                      self.meta.time+self.meta.ttime-dts/2.)

        # Taper traces - only necessary processing after trimming
        # TODO: What does this to the multitaper method
        [tr.taper(max_percentage=0.05, max_length=2.)
         for tr in [trL, trQ, trT, trNl, trNq]]

        # Pre-filter waveforms before deconvolution
        if pre_filt:
            [tr.filter('bandpass', freqmin=pre_filt[0], freqmax=pre_filt[1],
                       corners=2, zerophase=True)
             for tr in [trL, trQ, trT, trNl, trNq]]

        if writeto:
            with open(writeto, 'wb') as f:
                pickle.dump(Stream(traces=[trL, trQ, trT]), f)

        # Deconvolve
        if phase == 'P' or 'PP':
            rfL, rfQ, rfT = _decon(trL, trQ, trT, trNl, trNq, nn, method)

        elif phase == 'S' or 'SKS':
            rfQ, rfL, rfT = _decon(trQ, trL, trT, trNq, trNl, nn, method)

        # Update stats of streams
        rfL.stats.channel = 'RF' + self.meta.align[0]
        rfQ.stats.channel = 'RF' + self.meta.align[1]
        rfT.stats.channel = 'RF' + self.meta.align[2]

        self.rf = Stream(traces=[rfL, rfQ, rfT])

    def calc_cc(self):

        if not self.meta.accept:
            return

        if not hasattr(self, 'rf'):
            raise Exception("Warning: Receiver functions are not available")

        obs_L = self.data[0].copy()
        obs_Q = self.data[1].copy()
        obs_rfQ = self.rf[1].copy()
        sr = obs_L.stats.sampling_rate

        # Filter using SNR bandpass
        obs_L.detrend().taper(
            max_percentage=0.05,
            max_length=2.)
        obs_Q.detrend().taper(
            max_percentage=0.05,
            max_length=2.)
        obs_L.filter(
            'bandpass',
            freqmin=0.05,
            freqmax=1.,
            corners=2,
            zerophase=True)
        obs_Q.filter(
            'bandpass',
            freqmin=0.05,
            freqmax=1.,
            corners=2,
            zerophase=True)
        obs_rfQ.filter(
            'bandpass',
            freqmin=0.05,
            freqmax=1.,
            corners=2,
            zerophase=True)

        # Convolve L with rfQ to obtain predicted Q
        pred_Q = obs_Q.copy()
        pred_Q.stats.channel = 'PRR'
        ind1 = int((len(obs_rfQ.data)/2.))
        ind2 = ind1+len(obs_L.data)
        pred_Q.data = np.convolve(
            obs_L.data, obs_rfQ.data, mode='full')[ind1:ind2]

        # trim all traces from 0 to 20. sec following P-wave (fftshift first)
        obs_L.data = np.fft.fftshift(obs_L.data)[0:int(sr*10.)]
        obs_Q.data = np.fft.fftshift(obs_Q.data)[0:int(sr*10.)]
        pred_Q.data = np.fft.fftshift(pred_Q.data)[0:int(sr*10.)]

        # Get cross correlation coefficient between observed and predicted Q
        self.meta.cc = np.corrcoef(obs_Q.data, pred_Q.data)[0][1]

    def to_stream(self):
        """
        Method to switch from RFData object to Stream object.
        This allows easier manipulation of the receiver functions
        for post-processing.

        """

        if not self.meta.accept:
            return

        def _add_rfstats(trace):
            trace.stats.snr = self.meta.snr
            trace.stats.snrh = self.meta.snrh
            trace.stats.cc = self.meta.cc
            trace.stats.slow = self.meta.slow
            trace.stats.baz = self.meta.baz
            trace.stats.gac = self.meta.gac
            trace.stats.stlo = self.sta.longitude
            trace.stats.stla = self.sta.latitude
            trace.stats.evlo = self.meta.lon
            trace.stats.evla = self.meta.lat
            trace.stats.vp = self.meta.vp
            trace.stats.vs = self.meta.vs
            trace.stats.phase = self.meta.phase
            trace.stats.is_rf = True
            nn = self.rf[0].stats.npts
            sr = self.rf[0].stats.sampling_rate
            trace.stats.taxis = np.fft.fftshift(np.fft.fftfreq(nn, sr)*nn)
            return trace

        if not hasattr(self, 'rf'):
            raise Exception("Warning: Receiver functions are not available")

        stream = self.rf
        for tr in stream:
            tr = _add_rfstats(tr)

        return stream

    def save(self, file):
        """
        Saves RFData object to file

        Parameters
        ----------
        file : str
            File name for RFData object

        """

        output = open(file, 'wb')
        pickle.dump(self, output)
        output.close()<|MERGE_RESOLUTION|>--- conflicted
+++ resolved
@@ -700,7 +700,6 @@
             gauss[nft21:] = np.flip(gauss[1:nft21-1])
             return gauss
 
-<<<<<<< HEAD
         def _Pwavelet(parent, method='complete', overhang=5,
                       envelope_threshold=0.05, time=5):
 
@@ -788,16 +787,13 @@
 
             return left, right
 
-        def _decon(parent, daughter1, daughter2, noise, nn, method):
-
-=======
         def _decon(parent, daughter1, daughter2, noise_parent, noise_daughter1, nn, method):
->>>>>>> 5016c220
+
             # Get length, zero padding parameters and frequencies
             dt = parent.stats.delta
 
             # Wiener or Water level deconvolution
-            if method == 'wiener' or method == 'water' or method == "wiener_audet_bssa2010":
+            if method == 'wiener' or method == 'water' or method == "wiener-mod":
 
                 # npad = _npow2(nn*2)
                 npad = nn
@@ -822,7 +818,7 @@
                 if method == 'wiener':
                     Sdenom = Spp + Snpp
                 # Wiener ad-hoc deconvolution in Audet 2010 - BSSA
-                elif method == "wiener_audet_bssa2010":         
+                elif method == "wiener-mod":         
                     Sdenom = Spp + 0.25*Snpp + 0.25*Snd1d1 + 0.5*Snpd1
                 elif method == 'water':
                     phi = np.amax(Spp)*wlevel
